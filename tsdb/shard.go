--- conflicted
+++ resolved
@@ -184,17 +184,12 @@
 }
 
 func (s *Shard) close() error {
-<<<<<<< HEAD
+	if s.stats.IsOpen() {
+		s.stats.Close()
+	}
+
 	if s.engine == nil {
 		return nil
-=======
-	if s.stats.IsOpen() {
-		s.stats.Close()
-	}
-
-	if s.engine != nil {
-		return s.engine.Close()
->>>>>>> 0a15d9ed
 	}
 
 	err := s.engine.Close()
@@ -248,14 +243,10 @@
 
 // WritePoints will write the raw data points and any new metadata to the index in the shard
 func (s *Shard) WritePoints(points []models.Point) error {
-<<<<<<< HEAD
 	if s.closed() {
 		return ErrEngineClosed
 	}
-	s.statMap.Add(statWriteReq, 1)
-=======
 	s.stats.AddInt(statWriteReq, 1)
->>>>>>> 0a15d9ed
 
 	seriesToCreate, fieldsToCreate, seriesToAddShardTo, err := s.validateSeriesAndFields(points)
 	if err != nil {
