package tsdb

import (
	"encoding/binary"
	"encoding/json"
	"errors"
	"fmt"
	"io"
	"math"
	"os"
	"sort"
	"strings"
	"sync"

	"github.com/gogo/protobuf/proto"
	"github.com/influxdata/influxdb/influxql"
	"github.com/influxdata/influxdb/models"
	"github.com/influxdata/influxdb/stats"
	"github.com/influxdata/influxdb/tsdb/internal"
)

const (
	statWriteReq        = "writeReq"
	statSeriesCreate    = "seriesCreate"
	statFieldsCreate    = "fieldsCreate"
	statWritePointsFail = "writePointsFail"
	statWritePointsOK   = "writePointsOk"
	statWriteBytes      = "writeBytes"
)

var (
	// ErrFieldOverflow is returned when too many fields are created on a measurement.
	ErrFieldOverflow = errors.New("field overflow")

	// ErrFieldTypeConflict is returned when a new field already exists with a different type.
	ErrFieldTypeConflict = errors.New("field type conflict")

	// ErrFieldNotFound is returned when a field cannot be found.
	ErrFieldNotFound = errors.New("field not found")

	// ErrFieldUnmappedID is returned when the system is presented, during decode, with a field ID
	// there is no mapping for.
	ErrFieldUnmappedID = errors.New("field ID not mapped")
)

// A ShardError implements the error interface, and contains extra
// context about the shard that generated the error.
type ShardError struct {
	id  uint64
	Err error
}

// NewShardError returns a new ShardError.
func NewShardError(id uint64, err error) error {
	if err == nil {
		return nil
	}
	return ShardError{id: id, Err: err}
}

func (e ShardError) Error() string {
	return fmt.Sprintf("[shard %d] %s", e.id, e.Err)
}

// Shard represents a self-contained time series database. An inverted index of
// the measurement and tag data is kept along with the raw time series data.
// Data can be split across many shards. The query engine in TSDB is responsible
// for combining the output of many shards into a single query result.
type Shard struct {
	index   *DatabaseIndex
	path    string
	walPath string
	id      uint64

	database        string
	retentionPolicy string

	engine  Engine
	options EngineOptions

	mu                sync.RWMutex
	measurementFields map[string]*MeasurementFields // measurement name to their fields

	// expvar-based stats.
	stats stats.Recorder

	// The writer used by the logger.
	LogOutput io.Writer
}

// NewShard returns a new initialized Shard. walPath doesn't apply to the b1 type index
func NewShard(id uint64, index *DatabaseIndex, path string, walPath string, options EngineOptions) *Shard {
	// Configure statistics collection.
	key := fmt.Sprintf("shard:%s:%d", path, id)
	db, rp := DecodeStorePath(path)
	tags := map[string]string{
		"path":            path,
		"id":              fmt.Sprintf("%d", id),
		"engine":          options.EngineVersion,
		"database":        db,
		"retentionPolicy": rp,
	}

	return &Shard{
		index:             index,
		id:                id,
		path:              path,
		walPath:           walPath,
		options:           options,
		measurementFields: make(map[string]*MeasurementFields),

		database:        db,
		retentionPolicy: rp,

		stats: stats.Root.
			NewBuilder(key, "shard", tags).
			DeclareInt(statWritePointsFail, 0).
			DeclareInt(statFieldsCreate, 0).
			DeclareInt(statSeriesCreate, 0).
			DeclareInt(statWriteBytes, 0).
			DeclareInt(statWritePointsOK, 0).
			DeclareInt(statWriteReq, 0).
			MustBuild(),
		LogOutput: os.Stderr,
	}
}

// Path returns the path set on the shard when it was created.
func (s *Shard) Path() string { return s.path }

// Open initializes and opens the shard's store.
func (s *Shard) Open() error {
	if err := func() (err error) {
		s.mu.Lock()
		defer s.mu.Unlock()

		s.index.mu.Lock()
		defer s.index.mu.Unlock()

		// Return if the shard is already open
		if s.engine != nil {
			return nil
		}

		// Initialize underlying engine.
		e, err := NewEngine(s.path, s.walPath, s.options)
		if err != nil {
			return err
		}
		s.engine = e

		// Set log output on the engine.
		s.engine.SetLogOutput(s.LogOutput)

		// Open engine.
		if err := s.engine.Open(); err != nil {
			return err
		}

		// Load metadata index.
		if err := s.engine.LoadMetadataIndex(s, s.index, s.measurementFields); err != nil {
			return err
		}

		if !s.stats.IsOpen() {
			s.stats.Open()
		}

		return nil
	}(); err != nil {
		s.close()
		return NewShardError(s.id, err)
	}

	return nil
}

// Close shuts down the shard's store.
func (s *Shard) Close() error {
	s.mu.Lock()
	defer s.mu.Unlock()
	return s.close()
}

func (s *Shard) close() error {
<<<<<<< HEAD
	if s.engine == nil {
		return nil
=======
	if s.stats.IsOpen() {
		s.stats.Close()
	}

	if s.engine != nil {
		return s.engine.Close()
>>>>>>> 0a15d9ed
	}

	err := s.engine.Close()
	if err == nil {
		s.engine = nil
	}
	return err
}

// DiskSize returns the size on disk of this shard
func (s *Shard) DiskSize() (int64, error) {
	stats, err := os.Stat(s.path)
	if err != nil {
		return 0, err
	}
	return stats.Size(), nil
}

// FieldCodec returns the field encoding for a measurement.
// TODO: this is temporarily exported to make tx.go work. When the query engine gets refactored
// into the tsdb package this should be removed. No one outside tsdb should know the underlying field encoding scheme.
func (s *Shard) FieldCodec(measurementName string) *FieldCodec {
	s.mu.RLock()
	defer s.mu.RUnlock()
	m := s.measurementFields[measurementName]
	if m == nil {
		return NewFieldCodec(nil)
	}
	return m.Codec
}

// FieldCreate holds information for a field to create on a measurement
type FieldCreate struct {
	Measurement string
	Field       *Field
}

// SeriesCreate holds information for a series to create
type SeriesCreate struct {
	Measurement string
	Series      *Series
}

// WritePoints will write the raw data points and any new metadata to the index in the shard
func (s *Shard) WritePoints(points []models.Point) error {
	s.stats.AddInt(statWriteReq, 1)

	seriesToCreate, fieldsToCreate, seriesToAddShardTo, err := s.validateSeriesAndFields(points)
	if err != nil {
		return err
	}
	s.stats.AddInt(statSeriesCreate, int64(len(seriesToCreate)))
	s.stats.AddInt(statFieldsCreate, int64(len(fieldsToCreate)))

	// add any new series to the in-memory index
	if len(seriesToCreate) > 0 {
		s.index.mu.Lock()
		for _, ss := range seriesToCreate {
			s.index.CreateSeriesIndexIfNotExists(ss.Measurement, ss.Series)
		}
		s.index.mu.Unlock()
	}

	if len(seriesToAddShardTo) > 0 {
		s.index.mu.Lock()
		for _, k := range seriesToAddShardTo {
			ss := s.index.series[k]
			if ss != nil {
				ss.shardIDs[s.id] = true
			}
		}
		s.index.mu.Unlock()
	}

	// add any new fields and keep track of what needs to be saved
	measurementFieldsToSave, err := s.createFieldsAndMeasurements(fieldsToCreate)
	if err != nil {
		return err
	}

	// make sure all data is encoded before attempting to save to bolt
	// only required for the b1 and bz1 formats
	if s.engine.Format() != TSM1Format {
		for _, p := range points {
			// Ignore if raw data has already been marshaled.
			if p.Data() != nil {
				continue
			}

			// This was populated earlier, don't need to validate that it's there.
			s.mu.RLock()
			mf := s.measurementFields[p.Name()]
			s.mu.RUnlock()

			// If a measurement is dropped while writes for it are in progress, this could be nil
			if mf == nil {
				return ErrFieldNotFound
			}

			data, err := mf.Codec.EncodeFields(p.Fields())
			if err != nil {
				return err
			}
			p.SetData(data)
		}
	}

	// Write to the engine.
	if err := s.engine.WritePoints(points, measurementFieldsToSave, seriesToCreate); err != nil {
		s.stats.AddInt(statWritePointsFail, 1)
		return fmt.Errorf("engine: %s", err)
	}
	s.stats.AddInt(statWritePointsOK, int64(len(points)))

	return nil
}

// DeleteSeries deletes a list of series.
func (s *Shard) DeleteSeries(seriesKeys []string) error {
	return s.engine.DeleteSeries(seriesKeys)
}

// DeleteMeasurement deletes a measurement and all underlying series.
func (s *Shard) DeleteMeasurement(name string, seriesKeys []string) error {
	s.mu.Lock()
	defer s.mu.Unlock()

	if err := s.engine.DeleteMeasurement(name, seriesKeys); err != nil {
		return err
	}

	// Remove entry from shard index.
	delete(s.measurementFields, name)

	return nil
}

func (s *Shard) createFieldsAndMeasurements(fieldsToCreate []*FieldCreate) (map[string]*MeasurementFields, error) {
	if len(fieldsToCreate) == 0 {
		return nil, nil
	}

	s.index.mu.Lock()
	s.mu.Lock()
	defer s.index.mu.Unlock()
	defer s.mu.Unlock()

	// add fields
	measurementsToSave := make(map[string]*MeasurementFields)
	for _, f := range fieldsToCreate {
		m := s.measurementFields[f.Measurement]
		if m == nil {
			m = measurementsToSave[f.Measurement]
			if m == nil {
				m = &MeasurementFields{Fields: make(map[string]*Field)}
			}
			s.measurementFields[f.Measurement] = m
		}

		measurementsToSave[f.Measurement] = m

		// Add the field to the in memory index
		if err := m.CreateFieldIfNotExists(f.Field.Name, f.Field.Type, false); err != nil {
			return nil, err
		}

		// ensure the measurement is in the index and the field is there
		measurement := s.index.CreateMeasurementIndexIfNotExists(f.Measurement)
		measurement.SetFieldName(f.Field.Name)
	}

	return measurementsToSave, nil
}

// validateSeriesAndFields checks which series and fields are new and whose metadata should be saved and indexed
func (s *Shard) validateSeriesAndFields(points []models.Point) ([]*SeriesCreate, []*FieldCreate, []string, error) {
	var seriesToCreate []*SeriesCreate
	var fieldsToCreate []*FieldCreate
	var seriesToAddShardTo []string

	// get the mutex for the in memory index, which is shared across shards
	s.index.mu.RLock()
	defer s.index.mu.RUnlock()

	// get the shard mutex for locally defined fields
	s.mu.RLock()
	defer s.mu.RUnlock()

	for _, p := range points {
		// see if the series should be added to the index
		if ss := s.index.series[string(p.Key())]; ss == nil {
			series := NewSeries(string(p.Key()), p.Tags())
			seriesToCreate = append(seriesToCreate, &SeriesCreate{p.Name(), series})
			seriesToAddShardTo = append(seriesToAddShardTo, series.Key)
		} else if !ss.shardIDs[s.id] {
			// this is the first time this series is being written into this shard, persist it
			seriesToCreate = append(seriesToCreate, &SeriesCreate{p.Name(), ss})
			seriesToAddShardTo = append(seriesToAddShardTo, ss.Key)
		}

		// see if the field definitions need to be saved to the shard
		mf := s.measurementFields[p.Name()]
		if mf == nil {
			for name, value := range p.Fields() {
				fieldsToCreate = append(fieldsToCreate, &FieldCreate{p.Name(), &Field{Name: name, Type: influxql.InspectDataType(value)}})
			}
			continue // skip validation since all fields are new
		}

		// validate field types and encode data
		for name, value := range p.Fields() {
			if f := mf.Fields[name]; f != nil {
				// Field present in shard metadata, make sure there is no type conflict.
				if f.Type != influxql.InspectDataType(value) {
					return nil, nil, nil, fmt.Errorf("field type conflict: input field \"%s\" on measurement \"%s\" is type %T, already exists as type %s", name, p.Name(), value, f.Type)
				}

				continue // Field is present, and it's of the same type. Nothing more to do.
			}

			fieldsToCreate = append(fieldsToCreate, &FieldCreate{p.Name(), &Field{Name: name, Type: influxql.InspectDataType(value)}})
		}
	}

	return seriesToCreate, fieldsToCreate, seriesToAddShardTo, nil
}

// SeriesCount returns the number of series buckets on the shard.
func (s *Shard) SeriesCount() (int, error) { return s.engine.SeriesCount() }

// WriteTo writes the shard's data to w.
func (s *Shard) WriteTo(w io.Writer) (int64, error) {
	n, err := s.engine.WriteTo(w)
	s.stats.AddInt(statWriteBytes, int64(n))
	return n, err
}

// CreateIterator returns an iterator for the data in the shard.
func (s *Shard) CreateIterator(opt influxql.IteratorOptions) (influxql.Iterator, error) {
	if influxql.Sources(opt.Sources).HasSystemSource() {
		return s.createSystemIterator(opt)
	}
	return s.engine.CreateIterator(opt)
}

// createSystemIterator returns an iterator for a system source.
func (s *Shard) createSystemIterator(opt influxql.IteratorOptions) (influxql.Iterator, error) {
	// Only support a single system source.
	if len(opt.Sources) > 1 {
		return nil, errors.New("cannot select from multiple system sources")
	}

	m := opt.Sources[0].(*influxql.Measurement)
	switch m.Name {
	case "_fieldKeys":
		return NewFieldKeysIterator(s, opt)
	case "_measurements":
		return NewMeasurementIterator(s, opt)
	case "_series":
		return NewSeriesIterator(s, opt)
	case "_tagKeys":
		return NewTagKeysIterator(s, opt)
	case "_tags":
		return NewTagValuesIterator(s, opt)
	default:
		return nil, fmt.Errorf("unknown system source: %s", m.Name)
	}
}

// FieldDimensions returns unique sets of fields and dimensions across a list of sources.
func (s *Shard) FieldDimensions(sources influxql.Sources) (fields, dimensions map[string]struct{}, err error) {
	fields = make(map[string]struct{})
	dimensions = make(map[string]struct{})

	for _, src := range sources {
		switch m := src.(type) {
		case *influxql.Measurement:
			// Retrieve measurement.
			mm := s.index.Measurement(m.Name)
			if mm == nil {
				continue
			}

			// Append fields and dimensions.
			for _, name := range mm.FieldNames() {
				fields[name] = struct{}{}
			}
			for _, key := range mm.TagKeys() {
				dimensions[key] = struct{}{}
			}
		}
	}

	return
}

// SeriesKeys returns a list of series in the shard.
func (s *Shard) SeriesKeys(opt influxql.IteratorOptions) (influxql.SeriesList, error) {
	if influxql.Sources(opt.Sources).HasSystemSource() {
		// Only support a single system source.
		if len(opt.Sources) > 1 {
			return nil, errors.New("cannot select from multiple system sources")
		}

		// Meta queries don't need to know the series name and
		// always have a single series of strings.
		auxFields := make([]influxql.DataType, len(opt.Aux))
		for i := range auxFields {
			auxFields[i] = influxql.String
		}
		return []influxql.Series{{Aux: auxFields}}, nil
	}

	return s.engine.SeriesKeys(opt)
}

// Shards represents a sortable list of shards.
type Shards []*Shard

func (a Shards) Len() int           { return len(a) }
func (a Shards) Less(i, j int) bool { return a[i].id < a[j].id }
func (a Shards) Swap(i, j int)      { a[i], a[j] = a[j], a[i] }

// MeasurementFields holds the fields of a measurement and their codec.
type MeasurementFields struct {
	Fields map[string]*Field `json:"fields"`
	Codec  *FieldCodec
}

// MarshalBinary encodes the object to a binary format.
func (m *MeasurementFields) MarshalBinary() ([]byte, error) {
	var pb internal.MeasurementFields
	for _, f := range m.Fields {
		id := int32(f.ID)
		name := f.Name
		t := int32(f.Type)
		pb.Fields = append(pb.Fields, &internal.Field{ID: &id, Name: &name, Type: &t})
	}
	return proto.Marshal(&pb)
}

// UnmarshalBinary decodes the object from a binary format.
func (m *MeasurementFields) UnmarshalBinary(buf []byte) error {
	var pb internal.MeasurementFields
	if err := proto.Unmarshal(buf, &pb); err != nil {
		return err
	}
	m.Fields = make(map[string]*Field, len(pb.Fields))
	for _, f := range pb.Fields {
		m.Fields[f.GetName()] = &Field{ID: uint8(f.GetID()), Name: f.GetName(), Type: influxql.DataType(f.GetType())}
	}
	return nil
}

// CreateFieldIfNotExists creates a new field with an autoincrementing ID.
// Returns an error if 255 fields have already been created on the measurement or
// the fields already exists with a different type.
func (m *MeasurementFields) CreateFieldIfNotExists(name string, typ influxql.DataType, limitCount bool) error {
	// Ignore if the field already exists.
	if f := m.Fields[name]; f != nil {
		if f.Type != typ {
			return ErrFieldTypeConflict
		}
		return nil
	}

	// If we're supposed to limit the number of fields, only 255 are allowed. If we go over that then return an error.
	if len(m.Fields)+1 > math.MaxUint8 && limitCount {
		return ErrFieldOverflow
	}

	// Create and append a new field.
	f := &Field{
		ID:   uint8(len(m.Fields) + 1),
		Name: name,
		Type: typ,
	}
	m.Fields[name] = f
	m.Codec = NewFieldCodec(m.Fields)

	return nil
}

// Field represents a series field.
type Field struct {
	ID   uint8             `json:"id,omitempty"`
	Name string            `json:"name,omitempty"`
	Type influxql.DataType `json:"type,omitempty"`
}

// FieldCodec provides encoding and decoding functionality for the fields of a given
// Measurement. It is a distinct type to avoid locking writes on this node while
// potentially long-running queries are executing.
//
// It is not affected by changes to the Measurement object after codec creation.
// TODO: this shouldn't be exported. nothing outside the shard should know about field encodings.
//       However, this is here until tx.go and the engine get refactored into tsdb.
type FieldCodec struct {
	fieldsByID   map[uint8]*Field
	fieldsByName map[string]*Field
}

// NewFieldCodec returns a FieldCodec for the given Measurement. Must be called with
// a RLock that protects the Measurement.
func NewFieldCodec(fields map[string]*Field) *FieldCodec {
	fieldsByID := make(map[uint8]*Field, len(fields))
	fieldsByName := make(map[string]*Field, len(fields))
	for _, f := range fields {
		fieldsByID[f.ID] = f
		fieldsByName[f.Name] = f
	}
	return &FieldCodec{fieldsByID: fieldsByID, fieldsByName: fieldsByName}
}

// EncodeFields converts a map of values with string keys to a byte slice of field
// IDs and values.
//
// If a field exists in the codec, but its type is different, an error is returned. If
// a field is not present in the codec, the system panics.
func (f *FieldCodec) EncodeFields(values map[string]interface{}) ([]byte, error) {
	// Allocate byte slice
	b := make([]byte, 0, 10)

	for k, v := range values {
		field := f.fieldsByName[k]
		if field == nil {
			panic(fmt.Sprintf("field does not exist for %s", k))
		} else if influxql.InspectDataType(v) != field.Type {
			return nil, fmt.Errorf("field \"%s\" is type %T, mapped as type %s", k, v, field.Type)
		}

		var buf []byte

		switch field.Type {
		case influxql.Float:
			value := v.(float64)
			buf = make([]byte, 9)
			binary.BigEndian.PutUint64(buf[1:9], math.Float64bits(value))
		case influxql.Integer:
			var value uint64
			switch v.(type) {
			case int:
				value = uint64(v.(int))
			case int32:
				value = uint64(v.(int32))
			case int64:
				value = uint64(v.(int64))
			default:
				panic(fmt.Sprintf("invalid integer type: %T", v))
			}
			buf = make([]byte, 9)
			binary.BigEndian.PutUint64(buf[1:9], value)
		case influxql.Boolean:
			value := v.(bool)

			// Only 1 byte need for a boolean.
			buf = make([]byte, 2)
			if value {
				buf[1] = byte(1)
			}
		case influxql.String:
			value := v.(string)
			if len(value) > maxStringLength {
				value = value[:maxStringLength]
			}
			// Make a buffer for field ID (1 bytes), the string length (2 bytes), and the string.
			buf = make([]byte, len(value)+3)

			// Set the string length, then copy the string itself.
			binary.BigEndian.PutUint16(buf[1:3], uint16(len(value)))
			for i, c := range []byte(value) {
				buf[i+3] = byte(c)
			}
		default:
			panic(fmt.Sprintf("unsupported value type during encode fields: %T", v))
		}

		// Always set the field ID as the leading byte.
		buf[0] = field.ID

		// Append temp buffer to the end.
		b = append(b, buf...)
	}

	return b, nil
}

// FieldIDByName returns the ID of the field with the given name s.
// TODO: this shouldn't be exported. remove when tx.go and engine.go get refactored into tsdb
func (f *FieldCodec) FieldIDByName(s string) (uint8, error) {
	fi := f.fieldsByName[s]
	if fi == nil {
		return 0, ErrFieldNotFound
	}
	return fi.ID, nil
}

// DecodeFields decodes a byte slice into a set of field ids and values.
func (f *FieldCodec) DecodeFields(b []byte) (map[uint8]interface{}, error) {
	if len(b) == 0 {
		return nil, nil
	}

	// Create a map to hold the decoded data.
	values := make(map[uint8]interface{}, 0)

	for {
		if len(b) < 1 {
			// No more bytes.
			break
		}

		// First byte is the field identifier.
		fieldID := b[0]
		field := f.fieldsByID[fieldID]
		if field == nil {
			// See note in DecodeByID() regarding field-mapping failures.
			return nil, ErrFieldUnmappedID
		}

		var value interface{}
		switch field.Type {
		case influxql.Float:
			value = math.Float64frombits(binary.BigEndian.Uint64(b[1:9]))
			// Move bytes forward.
			b = b[9:]
		case influxql.Integer:
			value = int64(binary.BigEndian.Uint64(b[1:9]))
			// Move bytes forward.
			b = b[9:]
		case influxql.Boolean:
			if b[1] == 1 {
				value = true
			} else {
				value = false
			}
			// Move bytes forward.
			b = b[2:]
		case influxql.String:
			size := binary.BigEndian.Uint16(b[1:3])
			value = string(b[3 : size+3])
			// Move bytes forward.
			b = b[size+3:]
		default:
			panic(fmt.Sprintf("unsupported value type during decode fields: %T", f.fieldsByID[fieldID]))
		}

		values[fieldID] = value

	}

	return values, nil
}

// DecodeFieldsWithNames decodes a byte slice into a set of field names and values
// TODO: shouldn't be exported. refactor engine
func (f *FieldCodec) DecodeFieldsWithNames(b []byte) (map[string]interface{}, error) {
	fields, err := f.DecodeFields(b)
	if err != nil {
		return nil, err
	}
	m := make(map[string]interface{})
	for id, v := range fields {
		field := f.fieldsByID[id]
		if field != nil {
			m[field.Name] = v
		}
	}
	return m, nil
}

// DecodeByID scans a byte slice for a field with the given ID, converts it to its
// expected type, and return that value.
// TODO: shouldn't be exported. refactor engine
func (f *FieldCodec) DecodeByID(targetID uint8, b []byte) (interface{}, error) {
	if len(b) == 0 {
		return 0, ErrFieldNotFound
	}

	for {
		if len(b) < 1 {
			// No more bytes.
			break
		}
		field, ok := f.fieldsByID[b[0]]
		if !ok {
			// This can happen, though is very unlikely. If this node receives encoded data, to be written
			// to disk, and is queried for that data before its metastore is updated, there will be no field
			// mapping for the data during decode. All this can happen because data is encoded by the node
			// that first received the write request, not the node that actually writes the data to disk.
			// So if this happens, the read must be aborted.
			return 0, ErrFieldUnmappedID
		}

		var value interface{}
		switch field.Type {
		case influxql.Float:
			// Move bytes forward.
			value = math.Float64frombits(binary.BigEndian.Uint64(b[1:9]))
			b = b[9:]
		case influxql.Integer:
			value = int64(binary.BigEndian.Uint64(b[1:9]))
			b = b[9:]
		case influxql.Boolean:
			if b[1] == 1 {
				value = true
			} else {
				value = false
			}
			// Move bytes forward.
			b = b[2:]
		case influxql.String:
			size := binary.BigEndian.Uint16(b[1:3])
			value = string(b[3 : 3+size])
			// Move bytes forward.
			b = b[size+3:]
		default:
			panic(fmt.Sprintf("unsupported value type during decode by id: %T", field.Type))
		}

		if field.ID == targetID {
			return value, nil
		}
	}

	return 0, ErrFieldNotFound
}

// DecodeByName scans a byte slice for a field with the given name, converts it to its
// expected type, and return that value.
func (f *FieldCodec) DecodeByName(name string, b []byte) (interface{}, error) {
	fi := f.FieldByName(name)
	if fi == nil {
		return 0, ErrFieldNotFound
	}
	return f.DecodeByID(fi.ID, b)
}

// Fields returns a unsorted list of the codecs fields.
func (f *FieldCodec) Fields() []*Field {
	a := make([]*Field, 0, len(f.fieldsByID))
	for _, f := range f.fieldsByID {
		a = append(a, f)
	}
	return a
}

// FieldByName returns the field by its name. It will return a nil if not found
func (f *FieldCodec) FieldByName(name string) *Field {
	return f.fieldsByName[name]
}

// shardIteratorCreator creates iterators for a local shard.
// This simply wraps the shard so that Close() does not close the underlying shard.
type shardIteratorCreator struct {
	sh *Shard
}

func (ic *shardIteratorCreator) Close() error { return nil }

func (ic *shardIteratorCreator) CreateIterator(opt influxql.IteratorOptions) (influxql.Iterator, error) {
	return ic.sh.CreateIterator(opt)
}
func (ic *shardIteratorCreator) FieldDimensions(sources influxql.Sources) (fields, dimensions map[string]struct{}, err error) {
	return ic.sh.FieldDimensions(sources)
}
func (ic *shardIteratorCreator) SeriesKeys(opt influxql.IteratorOptions) (influxql.SeriesList, error) {
	return ic.sh.SeriesKeys(opt)
}

func NewFieldKeysIterator(sh *Shard, opt influxql.IteratorOptions) (influxql.Iterator, error) {
	fn := func(m *Measurement) []string {
		keys := m.FieldNames()
		sort.Strings(keys)
		return keys
	}
	return newMeasurementKeysIterator(sh, fn, opt)
}

// MeasurementIterator represents a string iterator that emits all measurement names in a shard.
type MeasurementIterator struct {
	mms    Measurements
	source *influxql.Measurement
}

// NewMeasurementIterator returns a new instance of MeasurementIterator.
func NewMeasurementIterator(sh *Shard, opt influxql.IteratorOptions) (*MeasurementIterator, error) {
	itr := &MeasurementIterator{}

	// Extract source.
	if len(opt.Sources) > 0 {
		itr.source, _ = opt.Sources[0].(*influxql.Measurement)
	}

	// Retrieve measurements from shard. Filter if condition specified.
	if opt.Condition == nil {
		itr.mms = sh.index.Measurements()
	} else {
		mms, _, err := sh.index.measurementsByExpr(opt.Condition)
		if err != nil {
			return nil, err
		}
		itr.mms = mms
	}

	// Sort measurements by name.
	sort.Sort(itr.mms)

	return itr, nil
}

// Close closes the iterator.
func (itr *MeasurementIterator) Close() error { return nil }

// Next emits the next measurement name.
func (itr *MeasurementIterator) Next() *influxql.FloatPoint {
	if len(itr.mms) == 0 {
		return nil
	}
	mm := itr.mms[0]
	itr.mms = itr.mms[1:]
	return &influxql.FloatPoint{
		Name: "measurements",
		Aux:  []interface{}{mm.Name},
	}
}

// seriesIterator emits series ids.
type seriesIterator struct {
	keys   []string // remaining series
	fields []string // fields to emit (key)
}

// NewSeriesIterator returns a new instance of SeriesIterator.
func NewSeriesIterator(sh *Shard, opt influxql.IteratorOptions) (influxql.Iterator, error) {
	// Retrieve a list of all measurements.
	mms := sh.index.Measurements()
	sort.Sort(mms)

	// Only equality operators are allowed.
	var err error
	influxql.WalkFunc(opt.Condition, func(n influxql.Node) {
		switch n := n.(type) {
		case *influxql.BinaryExpr:
			switch n.Op {
			case influxql.EQ, influxql.NEQ, influxql.EQREGEX, influxql.NEQREGEX,
				influxql.OR, influxql.AND:
			default:
				err = errors.New("invalid tag comparison operator")
			}
		}
	})
	if err != nil {
		return nil, err
	}

	// Generate a list of all series keys.
	keys := newStringSet()
	for _, mm := range mms {
		ids, err := mm.seriesIDsAllOrByExpr(opt.Condition)
		if err != nil {
			return nil, err
		}

		for _, id := range ids {
			keys.add(mm.SeriesByID(id).Key)
		}
	}

	return &seriesIterator{
		keys:   keys.list(),
		fields: opt.Aux,
	}, nil
}

// Close closes the iterator.
func (itr *seriesIterator) Close() error { return nil }

// Next emits the next point in the iterator.
func (itr *seriesIterator) Next() *influxql.FloatPoint {
	// If there are no more keys then return nil.
	if len(itr.keys) == 0 {
		return nil
	}

	// Prepare auxiliary fields.
	aux := make([]interface{}, len(itr.fields))
	for i, f := range itr.fields {
		switch f {
		case "key":
			aux[i] = itr.keys[0]
		}
	}

	// Return next key.
	p := &influxql.FloatPoint{
		Aux: aux,
	}
	itr.keys = itr.keys[1:]

	return p
}

// NewTagKeysIterator returns a new instance of TagKeysIterator.
func NewTagKeysIterator(sh *Shard, opt influxql.IteratorOptions) (influxql.Iterator, error) {
	fn := func(m *Measurement) []string {
		return m.TagKeys()
	}
	return newMeasurementKeysIterator(sh, fn, opt)
}

// tagValuesIterator emits key/tag values
type tagValuesIterator struct {
	series []*Series // remaining series
	keys   []string  // tag keys to select from a series
	fields []string  // fields to emit (key or value)
	buf    struct {
		s    *Series  // current series
		keys []string // current tag's keys
	}
}

// NewTagValuesIterator returns a new instance of TagValuesIterator.
func NewTagValuesIterator(sh *Shard, opt influxql.IteratorOptions) (influxql.Iterator, error) {
	if opt.Condition == nil {
		return nil, errors.New("a condition is required")
	}

	mms, ok, err := sh.index.measurementsByExpr(opt.Condition)
	if err != nil {
		return nil, err
	} else if !ok {
		mms = sh.index.Measurements()
		sort.Sort(mms)
	}

	filterExpr := influxql.CloneExpr(opt.Condition)
	filterExpr = influxql.RewriteExpr(filterExpr, func(e influxql.Expr) influxql.Expr {
		switch e := e.(type) {
		case *influxql.BinaryExpr:
			switch e.Op {
			case influxql.EQ, influxql.NEQ, influxql.EQREGEX, influxql.NEQREGEX:
				tag, ok := e.LHS.(*influxql.VarRef)
				if !ok || tag.Val == "name" || strings.HasPrefix(tag.Val, "_") {
					return nil
				}
			}
		}
		return e
	})

	var series []*Series
	keys := newStringSet()
	for _, mm := range mms {
		ss, ok, err := mm.tagKeysByExpr(opt.Condition)
		if err != nil {
			return nil, err
		} else if !ok {
			keys.add(mm.TagKeys()...)
		} else {
			keys = keys.union(ss)
		}

		ids, err := mm.seriesIDsAllOrByExpr(filterExpr)
		if err != nil {
			return nil, err
		}

		for _, id := range ids {
			series = append(series, mm.SeriesByID(id))
		}
	}

	return &tagValuesIterator{
		series: series,
		keys:   keys.list(),
		fields: opt.Aux,
	}, nil
}

// Close closes the iterator.
func (itr *tagValuesIterator) Close() error { return nil }

// Next emits the next point in the iterator.
func (itr *tagValuesIterator) Next() *influxql.FloatPoint {
	for {
		// If there are no more values then move to the next key.
		if len(itr.buf.keys) == 0 {
			if len(itr.series) == 0 {
				return nil
			}

			itr.buf.s = itr.series[0]
			itr.buf.keys = itr.keys
			itr.series = itr.series[1:]
			continue
		}

		key := itr.buf.keys[0]
		value, ok := itr.buf.s.Tags[key]
		if !ok {
			itr.buf.keys = itr.buf.keys[1:]
			continue
		}

		// Prepare auxiliary fields.
		auxFields := make([]interface{}, len(itr.fields))
		for i, f := range itr.fields {
			switch f {
			case "_tagKey":
				auxFields[i] = key
			case "value":
				auxFields[i] = value
			}
		}

		// Return next key.
		p := &influxql.FloatPoint{
			Name: itr.buf.s.measurement.Name,
			Aux:  auxFields,
		}
		itr.buf.keys = itr.buf.keys[1:]

		return p
	}
}

// measurementKeyFunc is the function called by measurementKeysIterator.
type measurementKeyFunc func(m *Measurement) []string

func newMeasurementKeysIterator(sh *Shard, fn measurementKeyFunc, opt influxql.IteratorOptions) (*measurementKeysIterator, error) {
	itr := &measurementKeysIterator{fn: fn}

	// Retrieve measurements from shard. Filter if condition specified.
	if opt.Condition == nil {
		itr.mms = sh.index.Measurements()
	} else {
		mms, _, err := sh.index.measurementsByExpr(opt.Condition)
		if err != nil {
			return nil, err
		}
		itr.mms = mms
	}

	// Sort measurements by name.
	sort.Sort(itr.mms)

	return itr, nil
}

// measurementKeysIterator iterates over measurements and gets keys from each measurement.
type measurementKeysIterator struct {
	mms Measurements // remaining measurements
	buf struct {
		mm   *Measurement // current measurement
		keys []string     // current measurement's keys
	}
	fn measurementKeyFunc
}

// Close closes the iterator.
func (itr *measurementKeysIterator) Close() error { return nil }

// Next emits the next tag key name.
func (itr *measurementKeysIterator) Next() *influxql.FloatPoint {
	for {
		// If there are no more keys then move to the next measurements.
		if len(itr.buf.keys) == 0 {
			if len(itr.mms) == 0 {
				return nil
			}

			itr.buf.mm = itr.mms[0]
			itr.buf.keys = itr.fn(itr.buf.mm)
			itr.mms = itr.mms[1:]
			continue
		}

		// Return next key.
		p := &influxql.FloatPoint{
			Name: itr.buf.mm.Name,
			Aux:  []interface{}{itr.buf.keys[0]},
		}
		itr.buf.keys = itr.buf.keys[1:]

		return p
	}
}

// IsNumeric returns whether a given aggregate can only be run on numeric fields.
func IsNumeric(c *influxql.Call) bool {
	switch c.Name {
	case "count", "first", "last", "distinct":
		return false
	default:
		return true
	}
}

// mustMarshal encodes a value to JSON.
// This will panic if an error occurs. This should only be used internally when
// an invalid marshal will cause corruption and a panic is appropriate.
func mustMarshalJSON(v interface{}) []byte {
	b, err := json.Marshal(v)
	if err != nil {
		panic("marshal: " + err.Error())
	}
	return b
}

// mustUnmarshalJSON decodes a value from JSON.
// This will panic if an error occurs. This should only be used internally when
// an invalid unmarshal will cause corruption and a panic is appropriate.
func mustUnmarshalJSON(b []byte, v interface{}) {
	if err := json.Unmarshal(b, v); err != nil {
		panic("unmarshal: " + err.Error())
	}
}<|MERGE_RESOLUTION|>--- conflicted
+++ resolved
@@ -183,17 +183,12 @@
 }
 
 func (s *Shard) close() error {
-<<<<<<< HEAD
+	if s.stats.IsOpen() {
+		s.stats.Close()
+	}
+
 	if s.engine == nil {
 		return nil
-=======
-	if s.stats.IsOpen() {
-		s.stats.Close()
-	}
-
-	if s.engine != nil {
-		return s.engine.Close()
->>>>>>> 0a15d9ed
 	}
 
 	err := s.engine.Close()
